#!/usr/bin/env python
"""
convert_single_question.py
──────────────────────────
Paste ONE question dict into QUESTION_DICT and run:

    python utils/convert_single_question.py

The script splits it into:

questions/<id>_<slug>/
    ├─ meta.json
    ├─ description.md
    ├─ learn.md
    ├─ starter_code.py
    ├─ solution.py
    ├─ example.json
    ├─ tests.json
    ├─ tinygrad/   (optional)
    └─ pytorch/    (optional)
"""

import base64
import json
import pathlib
import re
from typing import Any, Dict

# ── 1️⃣  EDIT YOUR QUESTION HERE ────────────────────────────────────────────
QUESTION_DICT: Dict[str, Any] = {
  "id":'158',
<<<<<<< HEAD
  "title": "Incremental Mean for Online Reward Estimation",
  "description": "Implement an efficient method to update the mean reward for a k-armed bandit action after receiving each new reward, **without storing the full history of rewards**. Given the previous mean estimate (Q_prev), the number of times the action has been selected (k), and a new reward (R), compute the updated mean using the incremental formula.\n\n**Note:** Using a regular mean that stores all past rewards will eventually run out of memory. Your solution should use only the previous mean, the count, and the new reward.",
  "category": "Reinforcement Learning",
  "difficulty": "easy",
  "starter_code": "def incremental_mean(Q_prev, k, R):\n    \"\"\"\n    Q_prev: previous mean estimate (float)\n    k: number of times the action has been selected (int)\n    R: new observed reward (float)\n    Returns: new mean estimate (float)\n    \"\"\"\n    # Your code here\n    pass\n",
  "solution": "def incremental_mean(Q_prev, k, R):\n    return Q_prev + (1 / k) * (R - Q_prev)",
  "test_cases": [
    {
      "test": "Q = 0.0\nk = 1\nR = 5.0\nprint(round(incremental_mean(Q, k, R), 4))",
      "expected_output": "5.0"
    },
    {
      "test": "Q = 5.0\nk = 2\nR = 7.0\nprint(round(incremental_mean(Q, k, R), 4))",
      "expected_output": "6.0"
    },
    {
      "test": "Q = 6.0\nk = 3\nR = 4.0\nprint(round(incremental_mean(Q, k, R), 4))",
      "expected_output": "5.3333"
    }
  ],
  "example": {
    "input": "Q_prev = 2.0\nk = 2\nR = 6.0\nnew_Q = incremental_mean(Q_prev, k, R)\nprint(round(new_Q, 2))",
    "output": "4.0",
    "reasoning": "The updated mean is Q_prev + (1/k) * (R - Q_prev) = 2.0 + (1/2)*(6.0 - 2.0) = 2.0 + 2.0 = 4.0"
  },
  "learn_section": "### Incremental Mean Update Rule\n\nThe incremental mean formula lets you update your estimate of the mean after each new observation, **without keeping all previous rewards in memory**. For the k-th reward $R_k$ and previous estimate $Q_{k}$:\n\n$$\nQ_{k+1} = Q_k + \\frac{1}{k} (R_k - Q_k)\n$$\n\nThis saves memory compared to the regular mean, which requires storing all past rewards and recalculating each time. The incremental rule is crucial for online learning and large-scale problems where storing all data is impractical."
=======
  "title": "Epsilon-Greedy Action Selection for n-Armed Bandit",
  "description": "Implement the epsilon-greedy method for action selection in an n-armed bandit problem. Given a set of estimated action values (Q-values), select an action using the epsilon-greedy policy: with probability epsilon, choose a random action; with probability 1 - epsilon, choose the action with the highest estimated value.",
  "category": "Reinforcement Learning",
  "difficulty": "easy",
  "starter_code": "import numpy as np\n\ndef epsilon_greedy(Q, epsilon=0.1):\n    \"\"\"\n    Selects an action using epsilon-greedy policy.\n    Q: np.ndarray of shape (n,) -- estimated action values\n    epsilon: float in [0, 1]\n    Returns: int, selected action index\n    \"\"\"\n    # Your code here\n    pass",
  "solution": "import numpy as np\n\ndef epsilon_greedy(Q, epsilon=0.1):\n    if np.random.rand() < epsilon:\n        return np.random.randint(len(Q))\n    else:\n        return int(np.argmax(Q))",
  "test_cases": [
    {
      "test": "import numpy as np\nnp.random.seed(0)\nprint([epsilon_greedy(np.array([1, 2, 3]), epsilon=0.0) for _ in range(5)])",
      "expected_output": "[2, 2, 2, 2, 2]"
    },
    {
      "test": "import numpy as np\nnp.random.seed(1)\nprint([epsilon_greedy(np.array([5, 2, 1]), epsilon=1.0) for _ in range(5)])",
      "expected_output": "[0, 1, 1, 0, 0]"
    },
    {
      "test": "import numpy as np\nnp.random.seed(42)\nresults = [epsilon_greedy(np.array([1.5, 2.5, 0.5]), epsilon=0.5) for _ in range(10)]\nprint(results)",
      "expected_output": "[1, 0, 1, 1, 1, 0, 1, 0, 0, 0]"
    }
  ],
  "example": {
    "input": "Q = np.array([0.5, 2.3, 1.7])\nepsilon = 0.0\naction = epsilon_greedy(Q, epsilon)\nprint(action)",
    "output": "1",
    "reasoning": "With epsilon=0.0 (always greedy), the highest Q-value is 2.3 at index 1, so the function always returns 1."
  },
  "learn_section": "### Epsilon-Greedy Policy\n\nThe epsilon-greedy method is a fundamental action selection strategy used in reinforcement learning, especially for solving the n-armed bandit problem. The key idea is to balance **exploration** (trying new actions) and **exploitation** (choosing the best-known action):\n\n- With probability $\\varepsilon$ (epsilon), the agent explores by selecting an action at random.\n- With probability $1-\\varepsilon$, it exploits by choosing the action with the highest estimated value (greedy choice).\n\nThe epsilon-greedy policy is simple to implement and provides a way to avoid getting stuck with suboptimal actions due to insufficient exploration."
>>>>>>> cef58f96
}




# ────────────────────────────────────────────────────────────────────────────


# ---------- helpers ---------------------------------------------------------
def slugify(text: str) -> str:
    text = re.sub(r"[^0-9A-Za-z]+", "-", text.lower())
    return re.sub(r"-{2,}", "-", text).strip("-")[:50]


def maybe_b64(s: str) -> str:
    try:
        if len(s) % 4 == 0 and re.fullmatch(r"[0-9A-Za-z+/=\n\r]+", s):
            return base64.b64decode(s).decode("utf-8")
    except Exception:
        pass
    return s


def write_text(path: pathlib.Path, content: str) -> None:
    path.parent.mkdir(parents=True, exist_ok=True)
    path.write_text(content.rstrip("\n") + "\n", encoding="utf-8")


def write_json(path: pathlib.Path, obj: Any) -> None:
    write_text(path, json.dumps(obj, indent=2, ensure_ascii=False))


# ---------- converter -------------------------------------------------------
def convert_one(q: Dict[str, Any]) -> None:
    folder = pathlib.Path("questions") / f"{q['id']}_{slugify(q['title'])}"
    folder.mkdir(parents=True, exist_ok=True)

    # meta.json
    meta = {
        "id": q["id"],
        "title": q["title"],
        "difficulty": q["difficulty"],
        "category": q["category"],
        "video": q.get("video", ""),
        "likes": q.get("likes", "0"),
        "dislikes": q.get("dislikes", "0"),
        "contributor": q.get("contributor", []),
    }
    for opt in ("tinygrad_difficulty", "pytorch_difficulty", "marimo_link"):
        if opt in q:
            meta[opt] = q[opt]
    write_json(folder / "meta.json", meta)

    # core files
    write_text(folder / "description.md", q["description"])
    write_text(folder / "learn.md", q["learn_section"])
    write_text(folder / "starter_code.py", q["starter_code"])
    write_text(folder / "solution.py", q["solution"])
    write_json(folder / "example.json", q["example"])
    write_json(folder / "tests.json", q["test_cases"])

    # optional language-specific extras
    for lang in ("tinygrad", "pytorch"):
        sc, so, tc = (f"{lang}_starter_code", f"{lang}_solution", f"{lang}_test_cases")
        if any(k in q for k in (sc, so, tc)):
            sub = folder / lang
            if sc in q:
                write_text(sub / "starter_code.py", maybe_b64(q[sc]))
            if so in q:
                write_text(sub / "solution.py", maybe_b64(q[so]))
            if tc in q:
                write_json(sub / "tests.json", q[tc])

    # success message (relative if possible)
    try:
        rel = folder.relative_to(pathlib.Path.cwd())
    except ValueError:
        rel = folder
    print(f"✓  Created {rel}")


# ---------- main ------------------------------------------------------------
def main() -> None:
    convert_one(QUESTION_DICT)


if __name__ == "__main__":
    main()<|MERGE_RESOLUTION|>--- conflicted
+++ resolved
@@ -29,62 +29,7 @@
 # ── 1️⃣  EDIT YOUR QUESTION HERE ────────────────────────────────────────────
 QUESTION_DICT: Dict[str, Any] = {
   "id":'158',
-<<<<<<< HEAD
-  "title": "Incremental Mean for Online Reward Estimation",
-  "description": "Implement an efficient method to update the mean reward for a k-armed bandit action after receiving each new reward, **without storing the full history of rewards**. Given the previous mean estimate (Q_prev), the number of times the action has been selected (k), and a new reward (R), compute the updated mean using the incremental formula.\n\n**Note:** Using a regular mean that stores all past rewards will eventually run out of memory. Your solution should use only the previous mean, the count, and the new reward.",
-  "category": "Reinforcement Learning",
-  "difficulty": "easy",
-  "starter_code": "def incremental_mean(Q_prev, k, R):\n    \"\"\"\n    Q_prev: previous mean estimate (float)\n    k: number of times the action has been selected (int)\n    R: new observed reward (float)\n    Returns: new mean estimate (float)\n    \"\"\"\n    # Your code here\n    pass\n",
-  "solution": "def incremental_mean(Q_prev, k, R):\n    return Q_prev + (1 / k) * (R - Q_prev)",
-  "test_cases": [
-    {
-      "test": "Q = 0.0\nk = 1\nR = 5.0\nprint(round(incremental_mean(Q, k, R), 4))",
-      "expected_output": "5.0"
-    },
-    {
-      "test": "Q = 5.0\nk = 2\nR = 7.0\nprint(round(incremental_mean(Q, k, R), 4))",
-      "expected_output": "6.0"
-    },
-    {
-      "test": "Q = 6.0\nk = 3\nR = 4.0\nprint(round(incremental_mean(Q, k, R), 4))",
-      "expected_output": "5.3333"
-    }
-  ],
-  "example": {
-    "input": "Q_prev = 2.0\nk = 2\nR = 6.0\nnew_Q = incremental_mean(Q_prev, k, R)\nprint(round(new_Q, 2))",
-    "output": "4.0",
-    "reasoning": "The updated mean is Q_prev + (1/k) * (R - Q_prev) = 2.0 + (1/2)*(6.0 - 2.0) = 2.0 + 2.0 = 4.0"
-  },
-  "learn_section": "### Incremental Mean Update Rule\n\nThe incremental mean formula lets you update your estimate of the mean after each new observation, **without keeping all previous rewards in memory**. For the k-th reward $R_k$ and previous estimate $Q_{k}$:\n\n$$\nQ_{k+1} = Q_k + \\frac{1}{k} (R_k - Q_k)\n$$\n\nThis saves memory compared to the regular mean, which requires storing all past rewards and recalculating each time. The incremental rule is crucial for online learning and large-scale problems where storing all data is impractical."
-=======
-  "title": "Epsilon-Greedy Action Selection for n-Armed Bandit",
-  "description": "Implement the epsilon-greedy method for action selection in an n-armed bandit problem. Given a set of estimated action values (Q-values), select an action using the epsilon-greedy policy: with probability epsilon, choose a random action; with probability 1 - epsilon, choose the action with the highest estimated value.",
-  "category": "Reinforcement Learning",
-  "difficulty": "easy",
-  "starter_code": "import numpy as np\n\ndef epsilon_greedy(Q, epsilon=0.1):\n    \"\"\"\n    Selects an action using epsilon-greedy policy.\n    Q: np.ndarray of shape (n,) -- estimated action values\n    epsilon: float in [0, 1]\n    Returns: int, selected action index\n    \"\"\"\n    # Your code here\n    pass",
-  "solution": "import numpy as np\n\ndef epsilon_greedy(Q, epsilon=0.1):\n    if np.random.rand() < epsilon:\n        return np.random.randint(len(Q))\n    else:\n        return int(np.argmax(Q))",
-  "test_cases": [
-    {
-      "test": "import numpy as np\nnp.random.seed(0)\nprint([epsilon_greedy(np.array([1, 2, 3]), epsilon=0.0) for _ in range(5)])",
-      "expected_output": "[2, 2, 2, 2, 2]"
-    },
-    {
-      "test": "import numpy as np\nnp.random.seed(1)\nprint([epsilon_greedy(np.array([5, 2, 1]), epsilon=1.0) for _ in range(5)])",
-      "expected_output": "[0, 1, 1, 0, 0]"
-    },
-    {
-      "test": "import numpy as np\nnp.random.seed(42)\nresults = [epsilon_greedy(np.array([1.5, 2.5, 0.5]), epsilon=0.5) for _ in range(10)]\nprint(results)",
-      "expected_output": "[1, 0, 1, 1, 1, 0, 1, 0, 0, 0]"
-    }
-  ],
-  "example": {
-    "input": "Q = np.array([0.5, 2.3, 1.7])\nepsilon = 0.0\naction = epsilon_greedy(Q, epsilon)\nprint(action)",
-    "output": "1",
-    "reasoning": "With epsilon=0.0 (always greedy), the highest Q-value is 2.3 at index 1, so the function always returns 1."
-  },
-  "learn_section": "### Epsilon-Greedy Policy\n\nThe epsilon-greedy method is a fundamental action selection strategy used in reinforcement learning, especially for solving the n-armed bandit problem. The key idea is to balance **exploration** (trying new actions) and **exploitation** (choosing the best-known action):\n\n- With probability $\\varepsilon$ (epsilon), the agent explores by selecting an action at random.\n- With probability $1-\\varepsilon$, it exploits by choosing the action with the highest estimated value (greedy choice).\n\nThe epsilon-greedy policy is simple to implement and provides a way to avoid getting stuck with suboptimal actions due to insufficient exploration."
->>>>>>> cef58f96
-}
+
 
 
 
